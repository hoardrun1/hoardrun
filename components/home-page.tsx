--- conflicted
+++ resolved
@@ -388,15 +388,7 @@
                 <Wallet className="h-8 w-8 text-black dark:text-white" />
                 <div>
                   <h1 className="text-xl font-bold text-black dark:text-white">
-<<<<<<< HEAD
-<<<<<<< HEAD
                     Welcome back, {user?.name || 'User'}
-=======
-                    Welcome back, {user?.displayName || 'User'}
->>>>>>> b6db85744d1c02aafeee0a9bfc69af758d9c4fc9
-=======
-                    Welcome back, {user?.name || 'User'}
->>>>>>> ecf36bfc
                   </h1>
                   <p className="text-sm text-gray-600 dark:text-gray-400">
                     {new Date().toLocaleDateString('en-US', {
