"use client"

import React, { useState } from "react"
import { useRouter } from "next/navigation"
import { motion } from "framer-motion"
import Link from "next/link"
import { EyeIcon, EyeOffIcon, MailIcon, UserIcon, Loader2, ArrowRight, Smartphone } from "lucide-react"
import Image from "next/image"
import { z } from "zod"

import { Button } from "@/components/ui/button"
import { Input } from "@/components/ui/input"
import { Label } from "@/components/ui/label"
import { Alert, AlertDescription } from "@/components/ui/alert"
import { useToast } from "@/components/ui/use-toast"
import { Tabs, TabsContent, TabsList, TabsTrigger } from "@/components/ui/tabs"
<<<<<<< HEAD
import { signIn } from "next-auth/react"
import { GoogleSignInButton } from "./GoogleSignInButton"

// Validation schema
const signupSchema = z.object({
  name: z.string().min(2, "Name must be at least 2 characters"),
  email: z.string().email("Invalid email address"),
  password: z.string().min(8, "Password must be at least 8 characters"),
  confirmPassword: z.string().min(8, "Password confirmation is required"),
}).refine((data) => data.password === data.confirmPassword, {
  message: "Passwords don't match",
  path: ["confirmPassword"],
})

type SignupFormData = z.infer<typeof signupSchema>

export function SignupPage() {
  const router = useRouter()
  const { toast } = useToast()
=======
import { useAuth } from "@/contexts/AuthContext"

// Firebase removed - using simple authentication without Firebase dependencies
import { sendVerificationEmail, generateVerificationToken, generateVerificationLink } from '@/lib/web3forms-email'

export function SignupPage() {
  const router = useRouter()
  const { addToast } = useToast()
  const [loading, setLoading] = useState(false)
>>>>>>> ecf36bfc
  const [error, setError] = useState<string | null>(null)
  const [isLoading, setIsLoading] = useState(false)
  const [showPassword, setShowPassword] = useState(false)
  const [showConfirmPassword, setShowConfirmPassword] = useState(false)
  const [activeTab, setActiveTab] = useState("social")
  
  const [formData, setFormData] = useState({
    name: "",
    email: "",
    password: "",
    confirmPassword: "",
  })
  const { signUp } = useAuth()

  const handleInputChange = (e: React.ChangeEvent<HTMLInputElement>) => {
    const { name, value } = e.target
    setFormData(prev => ({
      ...prev,
      [name]: value
    }))
  }

<<<<<<< HEAD
  const handleSignup = async (e: React.FormEvent) => {
=======
  const handleGoogleSignUp = async () => {
    setGoogleLoading(true)
    setError(null)

    try {
      // Use AWS Cognito Hosted UI for Google OAuth
      // The signUp function will redirect to Cognito Hosted UI
      await signUp('dummy@example.com', 'dummypassword', 'Dummy Name')
    } catch (error) {
      console.error('Failed to initiate Cognito sign-up:', error)
      setError(error instanceof Error ? error.message : 'Failed to start sign-up. Please try again.')
      setGoogleLoading(false)
    }
  }

  const handleSubmit = async (e: React.FormEvent) => {
>>>>>>> ecf36bfc
    e.preventDefault()
    setIsLoading(true)
    setError(null)
    setLoading(true)

<<<<<<< HEAD
    try {
      // Validate form data
      const validatedData = signupSchema.parse(formData)

      // For now, we'll create a simple signup API call
      // In a real app, you'd want to create a user in your database first
      const response = await fetch('/api/auth/signup', {
=======
    // Validation
    if (formData.password !== formData.confirmPassword) {
      setError("Passwords do not match")
      setLoading(false)
      return
    }

    if (formData.password.length < 8) {
      setError("Password must be at least 8 characters")
      setLoading(false)
      return
    }

    try {
      // Use the custom signup API route instead of Cognito Hosted UI
      const response = await fetch('/api/sign-up', {
>>>>>>> ecf36bfc
        method: 'POST',
        headers: {
          'Content-Type': 'application/json',
        },
        body: JSON.stringify({
<<<<<<< HEAD
          name: validatedData.name,
          email: validatedData.email,
          password: validatedData.password,
        }),
      })

      if (!response.ok) {
        const errorData = await response.json()
        throw new Error(errorData.message || 'Signup failed')
      }

      const result = await response.json()

      toast({
        title: "Account Created!",
        description: "Your account has been created successfully. Please sign in.",
      })

      // Redirect to signin page
      router.push('/signin?message=Account created successfully')

    } catch (err) {
      console.error('Signup error:', err)
      
      let errorMessage = "Signup failed"
      if (err instanceof z.ZodError) {
        errorMessage = err.errors[0].message
      } else if (err instanceof Error) {
        errorMessage = err.message
=======
          email: formData.email,
          password: formData.password,
          name: formData.name,
        }),
      })

      const data = await response.json()

      if (!response.ok) {
        throw new Error(data.error || data.message || 'Signup failed')
      }

      // Check if we need to use Cognito Hosted UI
      if (data.useHostedUI) {
        addToast({
          title: "Redirecting...",
          description: "Taking you to the secure signup page.",
        })

        // Use the existing signUp function which redirects to Cognito Hosted UI
        await signUp(formData.email, formData.password, formData.name)
        return
      }

      // Success - redirect to email verification page
      addToast({
        title: "Account Created!",
        description: "Please check your email for verification instructions.",
      })

      // Redirect to check email page with the user's email
      router.push(`/check-email?email=${encodeURIComponent(formData.email)}`)

    } catch (error) {
      let errorMessage = "Signup failed"

      if (error instanceof Error) {
        errorMessage = error.message
>>>>>>> ecf36bfc
      }

      setError(errorMessage)
      toast({
        title: "Error",
        description: errorMessage,
        variant: "destructive",
      })
    } finally {
<<<<<<< HEAD
      setIsLoading(false)
=======
      setLoading(false)
>>>>>>> ecf36bfc
    }
  }

  return (
    <div className="min-h-screen relative flex items-center justify-center p-2 sm:p-4 md:p-6 lg:p-8">
      <Image
        alt="Dark crumpled paper background"
        src="https://images.unsplash.com/photo-1618123069754-cd64c230a169?q=80&w=687&auto=format&fit=crop&ixlib=rb-4.1.0&ixid=M3wxMjA3fDB8MHxwaG90by1wYWdlfHx8fGVufDB8fHx8fA%3D%3D"
        fill
        className="object-cover"
        priority
      />
      <div className="absolute inset-0 bg-black/60" />
      
      <motion.div
        initial={{ opacity: 0, y: 20 }}
        animate={{ opacity: 1, y: 0 }}
        transition={{ duration: 0.5 }}
        className="relative z-10 w-full max-w-md"
      >
        <div className="bg-white/95 backdrop-blur-sm rounded-2xl shadow-2xl p-6 sm:p-8">
          <div className="text-center mb-8">
            <h1 className="text-3xl font-bold text-gray-900 mb-2">Create Account</h1>
            <p className="text-gray-600">Join HoardRun and start your journey</p>
          </div>

          {error && (
            <Alert className="mb-6" variant="destructive">
              <AlertDescription>{error}</AlertDescription>
            </Alert>
          )}

          <Tabs value={activeTab} onValueChange={setActiveTab} className="w-full">
            <TabsList className="grid w-full grid-cols-2 mb-6">
              <TabsTrigger value="social" className="flex items-center gap-2">
                <Smartphone className="w-4 h-4" />
                Social
              </TabsTrigger>
              <TabsTrigger value="email" className="flex items-center gap-2">
                <MailIcon className="w-4 h-4" />
                Email
              </TabsTrigger>
            </TabsList>

<<<<<<< HEAD
            <TabsContent value="social" className="space-y-4">
              <GoogleSignInButton callbackUrl="/home" />
              
              <div className="text-center text-sm text-gray-500">
                Quick and secure signup with your Google account
              </div>
            </TabsContent>
=======
            <TabsContent value="social">
              <div className="space-y-4">
                {/* Google Sign Up */}
                <Button
                  type="button"
                  variant="outline"
                  className="w-full h-12 bg-white hover:bg-gray-50 text-gray-900 border-gray-300 flex items-center justify-center gap-3 transition-all duration-200"
                  onClick={handleGoogleSignUp}
                  disabled={googleLoading || loading}
                >
                  {googleLoading ? (
                    <>
                      <Loader2 className="w-5 h-5 animate-spin" />
                      Creating account with Google...
                    </>
                  ) : (
                    <>
                      <svg className="w-5 h-5" viewBox="0 0 24 24">
                        <path fill="#4285F4" d="M22.56 12.25c0-.78-.07-1.53-.2-2.25H12v4.26h5.92c-.26 1.37-1.04 2.53-2.21 3.31v2.77h3.57c2.08-1.92 3.28-4.74 3.28-8.09z"/>
                        <path fill="#34A853" d="M12 23c2.97 0 5.46-.98 7.28-2.66l-3.57-2.77c-.98.66-2.23 1.06-3.71 1.06-2.86 0-5.29-1.93-6.16-4.53H2.18v2.84C3.99 20.53 7.7 23 12 23z"/>
                        <path fill="#FBBC05" d="M5.84 14.09c-.22-.66-.35-1.36-.35-2.09s.13-1.43.35-2.09V7.07H2.18C1.43 8.55 1 10.22 1 12s.43 3.45 1.18 4.93l2.85-2.22.81-.62z"/>
                        <path fill="#EA4335" d="M12 5.38c1.62 0 3.06.56 4.21 1.64l3.15-3.15C17.45 2.09 14.97 1 12 1 7.7 1 3.99 3.47 2.18 7.07l3.66 2.84c.87-2.6 3.3-4.53 6.16-4.53z"/>
                      </svg>
                      Continue with Google
                    </>
                  )}
                </Button>
>>>>>>> ecf36bfc

            <TabsContent value="email" className="space-y-4">
              <form onSubmit={handleSignup} className="space-y-4">
                <div className="space-y-2">
                  <Label htmlFor="name">Full Name</Label>
                  <div className="relative">
                    <UserIcon className="absolute left-3 top-1/2 transform -translate-y-1/2 text-gray-400 w-5 h-5" />
                    <Input
                      id="name"
                      name="name"
                      type="text"
                      placeholder="Enter your full name"
                      value={formData.name}
                      onChange={handleInputChange}
                      className="pl-10 h-12"
                      required
                    />
                  </div>
                </div>

                <div className="space-y-2">
                  <Label htmlFor="email">Email</Label>
                  <div className="relative">
                    <MailIcon className="absolute left-3 top-1/2 transform -translate-y-1/2 text-gray-400 w-5 h-5" />
                    <Input
                      id="email"
                      name="email"
                      type="email"
                      placeholder="Enter your email"
                      value={formData.email}
                      onChange={handleInputChange}
                      className="pl-10 h-12"
                      required
                    />
                  </div>
                </div>

                <div className="space-y-2">
                  <Label htmlFor="password">Password</Label>
                  <div className="relative">
                    <Input
                      id="password"
                      name="password"
                      type={showPassword ? "text" : "password"}
                      placeholder="Create a password"
                      value={formData.password}
                      onChange={handleInputChange}
                      className="pr-10 h-12"
                      required
                    />
                    <Button
                      type="button"
                      variant="ghost"
                      size="sm"
                      className="absolute right-0 top-0 h-12 px-3 hover:bg-transparent"
                      onClick={() => setShowPassword(!showPassword)}
                    >
                      {showPassword ? (
                        <EyeOffIcon className="h-4 w-4 text-gray-400" />
                      ) : (
                        <EyeIcon className="h-4 w-4 text-gray-400" />
                      )}
                    </Button>
                  </div>
                </div>

                <div className="space-y-2">
                  <Label htmlFor="confirmPassword">Confirm Password</Label>
                  <div className="relative">
                    <Input
                      id="confirmPassword"
                      name="confirmPassword"
                      type={showConfirmPassword ? "text" : "password"}
                      placeholder="Confirm your password"
                      value={formData.confirmPassword}
                      onChange={handleInputChange}
                      className="pr-10 h-12"
                      required
                    />
                    <Button
                      type="button"
                      variant="ghost"
                      size="sm"
                      className="absolute right-0 top-0 h-12 px-3 hover:bg-transparent"
                      onClick={() => setShowConfirmPassword(!showConfirmPassword)}
                    >
                      {showConfirmPassword ? (
                        <EyeOffIcon className="h-4 w-4 text-gray-400" />
                      ) : (
                        <EyeIcon className="h-4 w-4 text-gray-400" />
                      )}
                    </Button>
                  </div>
                </div>

                <Button
                  type="submit"
                  className="w-full h-12 bg-gradient-to-r from-blue-600 to-purple-600 hover:from-blue-700 hover:to-purple-700"
                  disabled={isLoading}
                >
                  {isLoading ? (
                    <>
                      <Loader2 className="mr-2 h-4 w-4 animate-spin" />
                      Creating Account...
                    </>
                  ) : (
                    <>
                      Create Account
                      <ArrowRight className="ml-2 h-4 w-4" />
                    </>
                  )}
                </Button>
              </form>
            </TabsContent>
          </Tabs>

<<<<<<< HEAD
          <div className="mt-6 text-center text-sm text-gray-600">
            Already have an account?{" "}
            <Link href="/signin" className="text-blue-600 hover:underline font-medium">
              Sign in here
            </Link>
=======
            <TabsContent value="email">
              <form onSubmit={handleSubmit} className="space-y-3 sm:space-y-4 md:space-y-5">
            <div className="space-y-2">
              <Label htmlFor="name" className="text-sm font-medium text-white">
                Full Name
              </Label>
              <div className="relative">
                <UserIcon className="absolute left-3 top-1/2 transform -translate-y-1/2 text-gray-500 h-5 w-5" />
                <Input
                  id="name"
                  name="name"
                  type="text"
                  placeholder="John Doe"
                  className="pl-8 sm:pl-10 h-8 sm:h-9 md:h-10 bg-white border-gray-300 text-black focus:border-black text-xs sm:text-sm"
                  value={formData.name}
                  onChange={handleChange}
                  disabled={loading}
                />
              </div>
            </div>

            <div className="space-y-2">
              <Label htmlFor="email" className="text-sm font-medium text-white">
                Email Address
              </Label>
              <div className="relative">
                <MailIcon className="absolute left-3 top-1/2 transform -translate-y-1/2 text-gray-500 h-5 w-5" />
                <Input
                  id="email"
                  name="email"
                  type="email"
                  placeholder="you@example.com"
                  className="pl-8 sm:pl-10 h-8 sm:h-9 md:h-10 bg-white border-gray-300 text-black focus:border-black text-xs sm:text-sm"
                  value={formData.email}
                  onChange={handleChange}
                  disabled={loading}
                />
              </div>
            </div>

            <div className="space-y-2">
              <Label htmlFor="password" className="text-sm font-medium text-white">
                Password
              </Label>
              <div className="relative">
                <Input
                  id="password"
                  name="password"
                  type={showPassword ? "text" : "password"}
                  placeholder="••••••••"
                  className="pr-8 sm:pr-10 h-8 sm:h-9 md:h-10 bg-white border-gray-300 text-black focus:border-black text-xs sm:text-sm"
                  value={formData.password}
                  onChange={handleChange}
                  disabled={loading}
                />
                <button
                  type="button"
                  onClick={() => setShowPassword(!showPassword)}
                  className="absolute right-3 top-1/2 transform -translate-y-1/2 text-gray-500"
                >
                  {showPassword ? <EyeOffIcon className="h-5 w-5" /> : <EyeIcon className="h-5 w-5" />}
                </button>
              </div>
            </div>

            <div className="space-y-2">
              <Label htmlFor="confirmPassword" className="text-sm font-medium text-white">
                Confirm Password
              </Label>
              <div className="relative">
                <Input
                  id="confirmPassword"
                  name="confirmPassword"
                  type={showPassword ? "text" : "password"}
                  placeholder="••••••••"
                  className="pr-8 sm:pr-10 h-8 sm:h-9 md:h-10 bg-white border-gray-300 text-black focus:border-black text-xs sm:text-sm"
                  value={formData.confirmPassword}
                  onChange={handleChange}
                  disabled={loading}
                />
              </div>
            </div>

            <Button
              type="submit"
              className="w-full h-8 sm:h-9 md:h-10 bg-black hover:bg-gray-800 text-white font-semibold text-xs sm:text-sm"
              disabled={loading}
            >
              {loading ? (
                <>
                  <Loader2 className="mr-2 h-5 w-5 animate-spin" />
                  Creating account...
                </>
              ) : (
                <>
                  Create account
                  <ArrowRight className="ml-2 h-5 w-5" />
                </>
              )}
            </Button>

            <p className="text-xs text-white text-center mt-4">
              By creating an account, you agree to our{" "}
              <Link href="/terms" className="text-white hover:underline">
                Terms of Service
              </Link>{" "}
              and{" "}
              <Link href="/privacy" className="text-white hover:underline">
                Privacy Policy
              </Link>
            </p>
          </form>
        </TabsContent>

        <TabsContent value="mobile">
          <div className="space-y-4">
            <Input
              type="tel"
              placeholder="Phone number"
              className="pl-8 sm:pl-10 h-8 sm:h-9 md:h-10 bg-white border-gray-300 text-black focus:border-black text-xs sm:text-sm"
            />
            <Button
              type="button"
              className="w-full h-8 sm:h-9 md:h-10 bg-black hover:bg-gray-800 text-white font-semibold text-xs sm:text-sm"
              disabled={loading}
            >
              Send Code
            </Button>
>>>>>>> ecf36bfc
          </div>

          <div className="mt-4 text-center text-xs text-gray-500">
            By creating an account, you agree to our{" "}
            <Link href="/terms" className="text-blue-600 hover:underline">
              Terms of Service
            </Link>{" "}
            and{" "}
            <Link href="/privacy" className="text-blue-600 hover:underline">
              Privacy Policy
            </Link>
          </div>
        </div>
      </motion.div>
    </div>
  )
}

// Default export for easier importing
export default SignupPage<|MERGE_RESOLUTION|>--- conflicted
+++ resolved
@@ -14,7 +14,10 @@
 import { Alert, AlertDescription } from "@/components/ui/alert"
 import { useToast } from "@/components/ui/use-toast"
 import { Tabs, TabsContent, TabsList, TabsTrigger } from "@/components/ui/tabs"
-<<<<<<< HEAD
+import { useAuth } from "@/contexts/AuthContext"
+
+// Firebase removed - using simple authentication without Firebase dependencies
+import { sendVerificationEmail, generateVerificationToken, generateVerificationLink } from '@/lib/web3forms-email'
 import { signIn } from "next-auth/react"
 import { GoogleSignInButton } from "./GoogleSignInButton"
 
@@ -33,18 +36,8 @@
 
 export function SignupPage() {
   const router = useRouter()
-  const { toast } = useToast()
-=======
-import { useAuth } from "@/contexts/AuthContext"
-
-// Firebase removed - using simple authentication without Firebase dependencies
-import { sendVerificationEmail, generateVerificationToken, generateVerificationLink } from '@/lib/web3forms-email'
-
-export function SignupPage() {
-  const router = useRouter()
   const { addToast } = useToast()
   const [loading, setLoading] = useState(false)
->>>>>>> ecf36bfc
   const [error, setError] = useState<string | null>(null)
   const [isLoading, setIsLoading] = useState(false)
   const [showPassword, setShowPassword] = useState(false)
@@ -67,11 +60,9 @@
     }))
   }
 
-<<<<<<< HEAD
   const handleSignup = async (e: React.FormEvent) => {
-=======
-  const handleGoogleSignUp = async () => {
-    setGoogleLoading(true)
+    e.preventDefault()
+    setIsLoading(true)
     setError(null)
 
     try {
@@ -86,21 +77,10 @@
   }
 
   const handleSubmit = async (e: React.FormEvent) => {
->>>>>>> ecf36bfc
     e.preventDefault()
-    setIsLoading(true)
     setError(null)
     setLoading(true)
 
-<<<<<<< HEAD
-    try {
-      // Validate form data
-      const validatedData = signupSchema.parse(formData)
-
-      // For now, we'll create a simple signup API call
-      // In a real app, you'd want to create a user in your database first
-      const response = await fetch('/api/auth/signup', {
-=======
     // Validation
     if (formData.password !== formData.confirmPassword) {
       setError("Passwords do not match")
@@ -117,13 +97,56 @@
     try {
       // Use the custom signup API route instead of Cognito Hosted UI
       const response = await fetch('/api/sign-up', {
->>>>>>> ecf36bfc
         method: 'POST',
         headers: {
           'Content-Type': 'application/json',
         },
         body: JSON.stringify({
-<<<<<<< HEAD
+          email: formData.email,
+          password: formData.password,
+          name: formData.name,
+        }),
+      })
+
+      const data = await response.json()
+
+      if (!response.ok) {
+        throw new Error(data.error || data.message || 'Signup failed')
+      }
+
+      // Check if we need to use Cognito Hosted UI
+      if (data.useHostedUI) {
+        addToast({
+          title: "Redirecting...",
+          description: "Taking you to the secure signup page.",
+        })
+
+        // Use the existing signUp function which redirects to Cognito Hosted UI
+        await signUp(formData.email, formData.password, formData.name)
+        return
+      }
+
+      // Success - redirect to email verification page
+      addToast({
+        title: "Account Created!",
+        description: "Please check your email for verification instructions.",
+      })
+
+      // Redirect to check email page with the user's email
+      router.push(`/check-email?email=${encodeURIComponent(formData.email)}`)
+
+    } catch (error) {
+      // Validate form data
+      const validatedData = signupSchema.parse(formData)
+
+      // For now, we'll create a simple signup API call
+      // In a real app, you'd want to create a user in your database first
+      const response = await fetch('/api/auth/signup', {
+        method: 'POST',
+        headers: {
+          'Content-Type': 'application/json',
+        },
+        body: JSON.stringify({
           name: validatedData.name,
           email: validatedData.email,
           password: validatedData.password,
@@ -153,46 +176,6 @@
         errorMessage = err.errors[0].message
       } else if (err instanceof Error) {
         errorMessage = err.message
-=======
-          email: formData.email,
-          password: formData.password,
-          name: formData.name,
-        }),
-      })
-
-      const data = await response.json()
-
-      if (!response.ok) {
-        throw new Error(data.error || data.message || 'Signup failed')
-      }
-
-      // Check if we need to use Cognito Hosted UI
-      if (data.useHostedUI) {
-        addToast({
-          title: "Redirecting...",
-          description: "Taking you to the secure signup page.",
-        })
-
-        // Use the existing signUp function which redirects to Cognito Hosted UI
-        await signUp(formData.email, formData.password, formData.name)
-        return
-      }
-
-      // Success - redirect to email verification page
-      addToast({
-        title: "Account Created!",
-        description: "Please check your email for verification instructions.",
-      })
-
-      // Redirect to check email page with the user's email
-      router.push(`/check-email?email=${encodeURIComponent(formData.email)}`)
-
-    } catch (error) {
-      let errorMessage = "Signup failed"
-
-      if (error instanceof Error) {
-        errorMessage = error.message
->>>>>>> ecf36bfc
       }
 
       setError(errorMessage)
@@ -202,11 +185,7 @@
         variant: "destructive",
       })
     } finally {
-<<<<<<< HEAD
       setIsLoading(false)
-=======
-      setLoading(false)
->>>>>>> ecf36bfc
     }
   }
 
@@ -251,7 +230,6 @@
               </TabsTrigger>
             </TabsList>
 
-<<<<<<< HEAD
             <TabsContent value="social" className="space-y-4">
               <GoogleSignInButton callbackUrl="/home" />
               
@@ -259,35 +237,6 @@
                 Quick and secure signup with your Google account
               </div>
             </TabsContent>
-=======
-            <TabsContent value="social">
-              <div className="space-y-4">
-                {/* Google Sign Up */}
-                <Button
-                  type="button"
-                  variant="outline"
-                  className="w-full h-12 bg-white hover:bg-gray-50 text-gray-900 border-gray-300 flex items-center justify-center gap-3 transition-all duration-200"
-                  onClick={handleGoogleSignUp}
-                  disabled={googleLoading || loading}
-                >
-                  {googleLoading ? (
-                    <>
-                      <Loader2 className="w-5 h-5 animate-spin" />
-                      Creating account with Google...
-                    </>
-                  ) : (
-                    <>
-                      <svg className="w-5 h-5" viewBox="0 0 24 24">
-                        <path fill="#4285F4" d="M22.56 12.25c0-.78-.07-1.53-.2-2.25H12v4.26h5.92c-.26 1.37-1.04 2.53-2.21 3.31v2.77h3.57c2.08-1.92 3.28-4.74 3.28-8.09z"/>
-                        <path fill="#34A853" d="M12 23c2.97 0 5.46-.98 7.28-2.66l-3.57-2.77c-.98.66-2.23 1.06-3.71 1.06-2.86 0-5.29-1.93-6.16-4.53H2.18v2.84C3.99 20.53 7.7 23 12 23z"/>
-                        <path fill="#FBBC05" d="M5.84 14.09c-.22-.66-.35-1.36-.35-2.09s.13-1.43.35-2.09V7.07H2.18C1.43 8.55 1 10.22 1 12s.43 3.45 1.18 4.93l2.85-2.22.81-.62z"/>
-                        <path fill="#EA4335" d="M12 5.38c1.62 0 3.06.56 4.21 1.64l3.15-3.15C17.45 2.09 14.97 1 12 1 7.7 1 3.99 3.47 2.18 7.07l3.66 2.84c.87-2.6 3.3-4.53 6.16-4.53z"/>
-                      </svg>
-                      Continue with Google
-                    </>
-                  )}
-                </Button>
->>>>>>> ecf36bfc
 
             <TabsContent value="email" className="space-y-4">
               <form onSubmit={handleSignup} className="space-y-4">
@@ -404,142 +353,11 @@
             </TabsContent>
           </Tabs>
 
-<<<<<<< HEAD
           <div className="mt-6 text-center text-sm text-gray-600">
             Already have an account?{" "}
             <Link href="/signin" className="text-blue-600 hover:underline font-medium">
               Sign in here
             </Link>
-=======
-            <TabsContent value="email">
-              <form onSubmit={handleSubmit} className="space-y-3 sm:space-y-4 md:space-y-5">
-            <div className="space-y-2">
-              <Label htmlFor="name" className="text-sm font-medium text-white">
-                Full Name
-              </Label>
-              <div className="relative">
-                <UserIcon className="absolute left-3 top-1/2 transform -translate-y-1/2 text-gray-500 h-5 w-5" />
-                <Input
-                  id="name"
-                  name="name"
-                  type="text"
-                  placeholder="John Doe"
-                  className="pl-8 sm:pl-10 h-8 sm:h-9 md:h-10 bg-white border-gray-300 text-black focus:border-black text-xs sm:text-sm"
-                  value={formData.name}
-                  onChange={handleChange}
-                  disabled={loading}
-                />
-              </div>
-            </div>
-
-            <div className="space-y-2">
-              <Label htmlFor="email" className="text-sm font-medium text-white">
-                Email Address
-              </Label>
-              <div className="relative">
-                <MailIcon className="absolute left-3 top-1/2 transform -translate-y-1/2 text-gray-500 h-5 w-5" />
-                <Input
-                  id="email"
-                  name="email"
-                  type="email"
-                  placeholder="you@example.com"
-                  className="pl-8 sm:pl-10 h-8 sm:h-9 md:h-10 bg-white border-gray-300 text-black focus:border-black text-xs sm:text-sm"
-                  value={formData.email}
-                  onChange={handleChange}
-                  disabled={loading}
-                />
-              </div>
-            </div>
-
-            <div className="space-y-2">
-              <Label htmlFor="password" className="text-sm font-medium text-white">
-                Password
-              </Label>
-              <div className="relative">
-                <Input
-                  id="password"
-                  name="password"
-                  type={showPassword ? "text" : "password"}
-                  placeholder="••••••••"
-                  className="pr-8 sm:pr-10 h-8 sm:h-9 md:h-10 bg-white border-gray-300 text-black focus:border-black text-xs sm:text-sm"
-                  value={formData.password}
-                  onChange={handleChange}
-                  disabled={loading}
-                />
-                <button
-                  type="button"
-                  onClick={() => setShowPassword(!showPassword)}
-                  className="absolute right-3 top-1/2 transform -translate-y-1/2 text-gray-500"
-                >
-                  {showPassword ? <EyeOffIcon className="h-5 w-5" /> : <EyeIcon className="h-5 w-5" />}
-                </button>
-              </div>
-            </div>
-
-            <div className="space-y-2">
-              <Label htmlFor="confirmPassword" className="text-sm font-medium text-white">
-                Confirm Password
-              </Label>
-              <div className="relative">
-                <Input
-                  id="confirmPassword"
-                  name="confirmPassword"
-                  type={showPassword ? "text" : "password"}
-                  placeholder="••••••••"
-                  className="pr-8 sm:pr-10 h-8 sm:h-9 md:h-10 bg-white border-gray-300 text-black focus:border-black text-xs sm:text-sm"
-                  value={formData.confirmPassword}
-                  onChange={handleChange}
-                  disabled={loading}
-                />
-              </div>
-            </div>
-
-            <Button
-              type="submit"
-              className="w-full h-8 sm:h-9 md:h-10 bg-black hover:bg-gray-800 text-white font-semibold text-xs sm:text-sm"
-              disabled={loading}
-            >
-              {loading ? (
-                <>
-                  <Loader2 className="mr-2 h-5 w-5 animate-spin" />
-                  Creating account...
-                </>
-              ) : (
-                <>
-                  Create account
-                  <ArrowRight className="ml-2 h-5 w-5" />
-                </>
-              )}
-            </Button>
-
-            <p className="text-xs text-white text-center mt-4">
-              By creating an account, you agree to our{" "}
-              <Link href="/terms" className="text-white hover:underline">
-                Terms of Service
-              </Link>{" "}
-              and{" "}
-              <Link href="/privacy" className="text-white hover:underline">
-                Privacy Policy
-              </Link>
-            </p>
-          </form>
-        </TabsContent>
-
-        <TabsContent value="mobile">
-          <div className="space-y-4">
-            <Input
-              type="tel"
-              placeholder="Phone number"
-              className="pl-8 sm:pl-10 h-8 sm:h-9 md:h-10 bg-white border-gray-300 text-black focus:border-black text-xs sm:text-sm"
-            />
-            <Button
-              type="button"
-              className="w-full h-8 sm:h-9 md:h-10 bg-black hover:bg-gray-800 text-white font-semibold text-xs sm:text-sm"
-              disabled={loading}
-            >
-              Send Code
-            </Button>
->>>>>>> ecf36bfc
           </div>
 
           <div className="mt-4 text-center text-xs text-gray-500">
