'use client'

import { useEffect, useState, Suspense } from 'react'
import { useRouter, useSearchParams } from 'next/navigation'
import { useToast } from '@/components/ui/use-toast'
import { Button } from '@/components/ui/button'
import { Input } from '@/components/ui/input'
import { Loader2, Mail, CheckCircle, XCircle, AlertCircle } from 'lucide-react'
import Link from 'next/link'
<<<<<<< HEAD
import { useAuth } from '@/contexts/AuthContext'

function VerifyEmailContent() {
  const router = useRouter()
  const searchParams = useSearchParams()
  const { addToast } = useToast()
  const { user, resendConfirmationCode, confirmSignUp } = useAuth()

  const [email, setEmail] = useState('')
  const [verificationCode, setVerificationCode] = useState('')
  const [isLoading, setIsLoading] = useState(false)
  const [isResending, setIsResending] = useState(false)
  const [verificationStatus, setVerificationStatus] = useState<'pending' | 'success' | 'error'>('pending')
  const [showCodeInput, setShowCodeInput] = useState(false)

  useEffect(() => {
    // Get email from URL params or user context
    const emailParam = searchParams?.get('email')
    const codeParam = searchParams?.get('code')

    if (emailParam) {
      setEmail(emailParam)
    } else if (user?.email) {
      setEmail(user.email)
=======
// Removed Firebase and Web3Forms dependencies - using AWS Cognito only

function VerifyEmailContent() {
  const router = useRouter();
  const searchParams = useSearchParams();
  const { addToast } = useToast();
  // Mock Firebase auth functions since Firebase is removed
  const sendEmailVerification = async (uid: string) => {
    // Mock implementation - in real app, this would send verification email
    console.log('Mock: Sending verification email for user:', uid);
  };
  
  const verifyEmail = async (actionCode: string) => {
    // Mock implementation - in real app, this would verify the email
    console.log('Mock: Verifying email with code:', actionCode);
  };
  
  const user: { email?: string; uid?: string } | null = null; // Mock user - no user logged in

  const [email, setEmail] = useState('');
  const [isLoading, setIsLoading] = useState(false);
  const [verificationStatus, setVerificationStatus] = useState<'pending' | 'success' | 'error'>('pending');

  useEffect(() => {
    // Check if this is a Web3Forms verification callback
    const token = searchParams?.get('token');
    const emailParam = searchParams?.get('email');

    if (emailParam && token) {
      setEmail(emailParam);
      handleAwsCognitoVerification(emailParam, token);
      return;
    }

    // Check if this is a Firebase email verification callback
    const actionCode = searchParams?.get('oobCode');
    const mode = searchParams?.get('mode');

    if (mode === 'verifyEmail' && actionCode) {
      handleEmailVerification(actionCode);
      return;
    }

    // Get email from URL params
    if (emailParam) {
      setEmail(emailParam);
>>>>>>> ecf36bfc
    } else {
      // No email found, redirect to signup
      router.push('/signup')
      return
    }
<<<<<<< HEAD

    // If there's a verification code in URL, show the input
    if (codeParam) {
      setVerificationCode(codeParam)
      setShowCodeInput(true)
      handleEmailVerification(codeParam, emailParam || user?.email || '')
=======
  }, [router, searchParams, user]);

  const handleAwsCognitoVerification = async (userEmail: string, verificationToken: string) => {
    setVerificationStatus('pending');
    try {
      // AWS Cognito verification process
      await new Promise(resolve => setTimeout(resolve, 2000));

      // In production, this would validate the token with AWS Cognito
      const isValidToken = verificationToken.length > 10;

      if (isValidToken) {
        setVerificationStatus('success');

        addToast({
          title: "Email Verified!",
          description: "Your account is now active. Welcome to HoardRun!",
        });

        // Redirect to signin after verification
        setTimeout(() => {
          router.push('/signin?verified=true');
        }, 3000);

      } else {
        setVerificationStatus('error');
        addToast({
          title: "Verification Failed",
          description: "Invalid or expired verification token.",
          variant: "destructive"
        });
      }

    } catch (error) {
      console.error('AWS Cognito verification error:', error);
      setVerificationStatus('error');
      addToast({
        title: "Verification Failed",
        description: "An error occurred while verifying your email.",
        variant: "destructive"
      });
>>>>>>> ecf36bfc
    }
  }, [router, searchParams, user])

  const handleEmailVerification = async (code: string, userEmail: string) => {
    if (!code || !userEmail) return

    setVerificationStatus('pending')
    setIsLoading(true)

    try {
      // Use AWS Cognito confirmSignUp
      await confirmSignUp(userEmail, code)

      setVerificationStatus('success')
      addToast({
        title: "Email Verified!",
        description: "Your account has been successfully verified. You can now sign in.",
      })

      // Redirect to signin page after a delay
      setTimeout(() => {
        router.push('/signin?verified=true')
      }, 2000)

    } catch (error: any) {
      console.error('Email verification error:', error)
      setVerificationStatus('error')

      let errorMessage = 'Email verification failed'
      if (error.name === 'CodeMismatchException') {
        errorMessage = 'Invalid verification code. Please check and try again.'
      } else if (error.name === 'ExpiredCodeException') {
        errorMessage = 'Verification code has expired. Please request a new one.'
      } else if (error.name === 'NotAuthorizedException') {
        errorMessage = 'User is already confirmed or verification failed.'
      }

      addToast({
        title: "Verification Failed",
        description: errorMessage,
        variant: "destructive"
      })
    } finally {
      setIsLoading(false)
    }
  }

<<<<<<< HEAD
  const handleResendCode = async () => {
    if (!email) {
      addToast({
        title: "Error",
        description: "No email address found. Please sign up again.",
=======
  const handleResendEmail = async () => {
    if (!email) {
      addToast({
        title: "Error",
        description: "No email found. Please sign up again.",
>>>>>>> ecf36bfc
        variant: "destructive"
      })
      return
    }

    setIsResending(true)
    try {
<<<<<<< HEAD
      // Use AWS Cognito resendConfirmationCode
      await resendConfirmationCode(email)

=======
      // In production, this would use AWS Cognito to resend verification email
      await sendEmailVerification(email);
>>>>>>> ecf36bfc
      addToast({
        title: "Success",
        description: "Verification code has been resent to your email"
      })
    } catch (error: any) {
      console.error('Resend code error:', error)

      let errorMessage = 'Failed to resend verification code'
      if (error.name === 'UserNotFoundException') {
        errorMessage = 'User not found. Please sign up again.'
      } else if (error.name === 'InvalidParameterException') {
        errorMessage = 'User is already confirmed.'
      }

      addToast({
        title: "Error",
        description: errorMessage,
        variant: "destructive"
      })
    } finally {
      setIsResending(false)
    }
  }

  const handleCodeSubmit = async (e: React.FormEvent) => {
    e.preventDefault()
    if (!verificationCode.trim()) {
      addToast({
        title: "Error",
        description: "Please enter the verification code",
        variant: "destructive"
      })
      return
    }

    await handleEmailVerification(verificationCode.trim(), email)
  }


  return (
    <div className="min-h-screen bg-black relative overflow-hidden">
      {/* Geometric background pattern */}
      <div className="absolute inset-0 opacity-5">
        <div className="absolute top-0 left-0 w-96 h-96 border border-white/20 rounded-full -translate-x-48 -translate-y-48"></div>
        <div className="absolute bottom-0 right-0 w-96 h-96 border border-white/20 rounded-full translate-x-48 translate-y-48"></div>
        <div className="absolute top-1/2 left-1/2 w-64 h-64 border border-white/10 rounded-full -translate-x-32 -translate-y-32"></div>
      </div>

      {/* Gradient overlay */}
      <div className="absolute inset-0 bg-gradient-to-br from-gray-900/50 via-black to-gray-900/50"></div>

      <div className="relative z-10 min-h-screen flex items-center justify-center px-4 py-12">
        <div className="w-full max-w-6xl grid lg:grid-cols-2 gap-12 items-center">
          
          {/* Left side - Decorative content */}
          <div className="text-white space-y-8 hidden lg:block">
            <div className="space-y-6">
              <h2 className="text-5xl font-bold leading-tight">
                Almost
                <span className="block text-gray-400">There</span>
              </h2>
              <p className="text-xl text-gray-300 leading-relaxed">
                Just one more step to unlock your account and join thousands of users who trust our platform.
              </p>
            </div>
            
            {/* Feature highlights */}
            <div className="space-y-4">
              <div className="flex items-start space-x-4">
                <div className="w-2 h-2 bg-white rounded-full mt-3 flex-shrink-0"></div>
                <div>
                  <h3 className="text-lg font-semibold mb-1">Secure Verification</h3>
                  <p className="text-gray-400">Advanced email verification keeps your account safe</p>
                </div>
              </div>
              <div className="flex items-start space-x-4">
                <div className="w-2 h-2 bg-white rounded-full mt-3 flex-shrink-0"></div>
                <div>
                  <h3 className="text-lg font-semibold mb-1">Instant Access</h3>
                  <p className="text-gray-400">Verify once and enjoy seamless access to all features</p>
                </div>
              </div>
              <div className="flex items-start space-x-4">
                <div className="w-2 h-2 bg-white rounded-full mt-3 flex-shrink-0"></div>
                <div>
                  <h3 className="text-lg font-semibold mb-1">Privacy First</h3>
                  <p className="text-gray-400">Your email is protected and never shared</p>
                </div>
              </div>
            </div>
          </div>

          {/* Right side - Main content */}
          <div className="w-full">
            <div className="bg-white rounded-2xl shadow-2xl p-8 lg:p-12 border border-gray-100">
              <div className="text-center">
                {/* Icon */}
                <div className="mx-auto w-20 h-20 bg-black rounded-full flex items-center justify-center mb-6 shadow-lg">
                  <Mail className="h-10 w-10 text-white" />
                </div>

                {/* Header */}
                <h1 className="text-3xl lg:text-4xl font-bold text-black mb-3">
                  {verificationStatus === 'success' ? 'Email Verified!' :
                   verificationStatus === 'error' ? 'Verification Failed' :
                   'Verify Your Email'}
                </h1>
                <p className="text-gray-600 text-lg mb-8 leading-relaxed">
                  {verificationStatus === 'success' ? (
                    <>Your email has been successfully verified. You can now sign in to your account.</>
                  ) : verificationStatus === 'error' ? (
                    <>There was an issue verifying your email. Please try again or request a new code.</>
                  ) : (
                    <>We've sent a verification code to{' '}
                    <span className="font-semibold text-black">{email}</span></>
                  )}
                </p>

                {/* Content sections */}
                <div className="space-y-6">
                  {verificationStatus === 'success' ? (
                    /* Success state */
                    <div className="bg-green-50 p-6 rounded-xl border border-green-200">
                      <div className="flex items-start">
                        <CheckCircle className="h-6 w-6 text-green-600 mr-3 flex-shrink-0 mt-1" />
                        <div className="text-left">
                          <h3 className="font-semibold text-green-800 mb-2">Email Verified Successfully!</h3>
                          <p className="text-green-700">
                            Your account is now active. You will be redirected to the sign-in page shortly.
                          </p>
                        </div>
                      </div>
                    </div>
                  ) : verificationStatus === 'error' ? (
                    /* Error state */
                    <div className="bg-red-50 p-6 rounded-xl border border-red-200">
                      <div className="flex items-start">
                        <XCircle className="h-6 w-6 text-red-600 mr-3 flex-shrink-0 mt-1" />
                        <div className="text-left">
                          <h3 className="font-semibold text-red-800 mb-2">Verification Failed</h3>
                          <p className="text-red-700">
                            Please check your verification code and try again, or request a new code.
                          </p>
                        </div>
                      </div>
                    </div>
                  ) : (
                    /* Verification code input */
                    <div className="bg-blue-50 p-6 rounded-xl border border-blue-200">
                      <div className="text-left">
                        <h3 className="font-semibold text-blue-800 mb-4">Enter Verification Code</h3>
                        <form onSubmit={handleCodeSubmit} className="space-y-4">
                          <div>
                            <input
                              type="text"
                              value={verificationCode}
                              onChange={(e) => setVerificationCode(e.target.value)}
                              placeholder="Enter 6-digit code"
                              className="w-full px-4 py-3 border border-gray-300 rounded-lg focus:ring-2 focus:ring-blue-500 focus:border-blue-500 text-center text-lg font-mono"
                              maxLength={6}
                              disabled={isLoading}
                            />
                          </div>
                          <Button
                            type="submit"
                            className="w-full bg-blue-600 hover:bg-blue-700 text-white py-3 text-lg font-semibold rounded-lg"
                            disabled={isLoading || !verificationCode.trim()}
                          >
                            {isLoading ? (
                              <>
                                <Loader2 className="mr-2 h-5 w-5 animate-spin" />
                                Verifying...
                              </>
                            ) : (
                              'Verify Email'
                            )}
                          </Button>
                        </form>
                      </div>
                    </div>
                  )}

                  {/* Email instructions - only show in pending state */}
                  {verificationStatus === 'pending' && (
                    <div className="bg-gray-50 border-2 border-gray-200 p-6 rounded-xl">
                      <h3 className="font-bold text-black mb-3 text-left">Can't find the verification code?</h3>
                      <div className="text-left space-y-2 text-gray-700">
                        <p>• Check your spam or junk folder</p>
                        <p>• Make sure you entered the correct email address</p>
                        <p>• Wait a few minutes for the email to arrive</p>
                        <p>• The code is valid for 24 hours</p>
                      </div>
                    </div>
                  )}

                  {/* Development mode instructions */}
                  {process.env.NODE_ENV === 'development' && verificationStatus === 'pending' && (
                    <div className="bg-black text-white p-6 rounded-xl border-2 border-gray-800">
                      <h3 className="font-bold mb-3 text-left">Development Mode</h3>
                      <p className="text-gray-300 mb-3 text-left">
                        In development, you can use any 6-digit code for testing (e.g., 123456).
                      </p>
                      <p className="text-gray-400 text-sm text-left">
                        This message only appears in development mode.
                      </p>
                    </div>
                  )}

                  {/* Actions */}
                  <div className="space-y-4 pt-4">
                    {verificationStatus === 'success' ? (
                      <Button
                        onClick={() => router.push('/signin?verified=true')}
                        className="w-full bg-green-600 hover:bg-green-700 text-white py-3 text-lg font-semibold rounded-xl transition-all duration-200 shadow-lg hover:shadow-xl"
                      >
                        Continue to Sign In
                      </Button>
                    ) : verificationStatus === 'error' ? (
                      <div className="space-y-3">
                        <Button
                          onClick={handleResendCode}
                          className="w-full bg-blue-600 hover:bg-blue-700 text-white py-3 text-lg font-semibold rounded-xl transition-all duration-200 shadow-lg hover:shadow-xl"
                          disabled={isResending}
                        >
                          {isResending ? (
                            <>
                              <Loader2 className="mr-2 h-5 w-5 animate-spin" />
                              Sending...
                            </>
                          ) : (
                            "Send New Code"
                          )}
                        </Button>
                        <Button
                          onClick={() => setVerificationStatus('pending')}
                          variant="outline"
                          className="w-full py-3 text-lg font-semibold rounded-xl"
                        >
                          Try Again
                        </Button>
                      </div>
                    ) : (
                      <Button
                        onClick={handleResendCode}
                        className="w-full bg-gray-600 hover:bg-gray-700 text-white py-3 text-lg font-semibold rounded-xl transition-all duration-200 shadow-lg hover:shadow-xl"
                        disabled={isResending}
                      >
                        {isResending ? (
                          <>
                            <Loader2 className="mr-2 h-5 w-5 animate-spin" />
                            Resending...
                          </>
                        ) : (
                          "Resend verification code"
                        )}
                      </Button>
                    )}

                    <div className="text-center text-gray-500 pt-2">
                      <p>
                        Need help?{' '}
                        <Link
                          href="/signup"
                          className="text-black hover:text-gray-700 font-semibold underline transition-colors"
                        >
                          Sign up again
                        </Link>
                        {' or '}
                        <Link
                          href="/signin"
                          className="text-black hover:text-gray-700 font-semibold underline transition-colors"
                        >
                          Sign in
                        </Link>
                      </p>
                    </div>
                  </div>
                </div>
              </div>
            </div>
          </div>
        </div>
      </div>
    </div>
  );
}

export function CheckEmailPage() {
  return (
    <Suspense fallback={<div className="min-h-screen flex items-center justify-center"><div>Loading...</div></div>}>
      <VerifyEmailContent />
    </Suspense>
  );
}<|MERGE_RESOLUTION|>--- conflicted
+++ resolved
@@ -7,7 +7,6 @@
 import { Input } from '@/components/ui/input'
 import { Loader2, Mail, CheckCircle, XCircle, AlertCircle } from 'lucide-react'
 import Link from 'next/link'
-<<<<<<< HEAD
 import { useAuth } from '@/contexts/AuthContext'
 
 function VerifyEmailContent() {
@@ -24,75 +23,57 @@
   const [showCodeInput, setShowCodeInput] = useState(false)
 
   useEffect(() => {
-    // Get email from URL params or user context
-    const emailParam = searchParams?.get('email')
-    const codeParam = searchParams?.get('code')
-
+    // Check if this is a Web3Forms verification callback
+    const token = searchParams?.get('token');
+    const emailParam = searchParams?.get('email');
+
+    if (emailParam && token) {
+      setEmail(emailParam);
+      handleAwsCognitoVerification(emailParam, token);
+      return;
+    }
+
+    // Check if this is a Firebase email verification callback
+    const actionCode = searchParams?.get('oobCode');
+    const mode = searchParams?.get('mode');
+
+    if (mode === 'verifyEmail' && actionCode) {
+      handleEmailVerification(actionCode);
+      return;
+    }
+
+    // Get email from URL params
     if (emailParam) {
       setEmail(emailParam)
     } else if (user?.email) {
       setEmail(user.email)
-=======
-// Removed Firebase and Web3Forms dependencies - using AWS Cognito only
-
-function VerifyEmailContent() {
-  const router = useRouter();
-  const searchParams = useSearchParams();
-  const { addToast } = useToast();
-  // Mock Firebase auth functions since Firebase is removed
-  const sendEmailVerification = async (uid: string) => {
-    // Mock implementation - in real app, this would send verification email
-    console.log('Mock: Sending verification email for user:', uid);
-  };
-  
-  const verifyEmail = async (actionCode: string) => {
-    // Mock implementation - in real app, this would verify the email
-    console.log('Mock: Verifying email with code:', actionCode);
-  };
-  
-  const user: { email?: string; uid?: string } | null = null; // Mock user - no user logged in
-
-  const [email, setEmail] = useState('');
-  const [isLoading, setIsLoading] = useState(false);
-  const [verificationStatus, setVerificationStatus] = useState<'pending' | 'success' | 'error'>('pending');
-
-  useEffect(() => {
-    // Check if this is a Web3Forms verification callback
-    const token = searchParams?.get('token');
-    const emailParam = searchParams?.get('email');
-
-    if (emailParam && token) {
-      setEmail(emailParam);
-      handleAwsCognitoVerification(emailParam, token);
-      return;
-    }
-
-    // Check if this is a Firebase email verification callback
-    const actionCode = searchParams?.get('oobCode');
-    const mode = searchParams?.get('mode');
-
-    if (mode === 'verifyEmail' && actionCode) {
-      handleEmailVerification(actionCode);
-      return;
-    }
-
-    // Get email from URL params
-    if (emailParam) {
-      setEmail(emailParam);
->>>>>>> ecf36bfc
     } else {
       // No email found, redirect to signup
       router.push('/signup')
       return
     }
-<<<<<<< HEAD
 
     // If there's a verification code in URL, show the input
     if (codeParam) {
       setVerificationCode(codeParam)
       setShowCodeInput(true)
       handleEmailVerification(codeParam, emailParam || user?.email || '')
-=======
+    }
+  }, [router, searchParams, user])
+
+  const handleEmailVerification = async (code: string, userEmail: string) => {
+    if (!code || !userEmail) return
+
+    setVerificationStatus('pending')
+    setIsLoading(true)
+
+    try {
+      // Use AWS Cognito confirmSignUp
+      await confirmSignUp(userEmail, code)
+
+      setVerificationStatus('success')
+      router.push('/signup');
+    }
   }, [router, searchParams, user]);
 
   const handleAwsCognitoVerification = async (userEmail: string, verificationToken: string) => {
@@ -134,21 +115,15 @@
         description: "An error occurred while verifying your email.",
         variant: "destructive"
       });
->>>>>>> ecf36bfc
-    }
-  }, [router, searchParams, user])
-
-  const handleEmailVerification = async (code: string, userEmail: string) => {
-    if (!code || !userEmail) return
-
-    setVerificationStatus('pending')
-    setIsLoading(true)
-
+    }
+  };
+
+  const handleEmailVerification = async (actionCode: string) => {
+    setVerificationStatus('pending');
     try {
-      // Use AWS Cognito confirmSignUp
-      await confirmSignUp(userEmail, code)
-
-      setVerificationStatus('success')
+      await verifyEmail(actionCode);
+      setVerificationStatus('success');
+
       addToast({
         title: "Email Verified!",
         description: "Your account has been successfully verified. You can now sign in.",
@@ -182,19 +157,11 @@
     }
   }
 
-<<<<<<< HEAD
   const handleResendCode = async () => {
     if (!email) {
       addToast({
         title: "Error",
         description: "No email address found. Please sign up again.",
-=======
-  const handleResendEmail = async () => {
-    if (!email) {
-      addToast({
-        title: "Error",
-        description: "No email found. Please sign up again.",
->>>>>>> ecf36bfc
         variant: "destructive"
       })
       return
@@ -202,14 +169,11 @@
 
     setIsResending(true)
     try {
-<<<<<<< HEAD
+      // In production, this would use AWS Cognito to resend verification email
+      await sendEmailVerification(email);
       // Use AWS Cognito resendConfirmationCode
       await resendConfirmationCode(email)
 
-=======
-      // In production, this would use AWS Cognito to resend verification email
-      await sendEmailVerification(email);
->>>>>>> ecf36bfc
       addToast({
         title: "Success",
         description: "Verification code has been resent to your email"
