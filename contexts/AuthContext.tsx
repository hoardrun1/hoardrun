--- conflicted
+++ resolved
@@ -1,17 +1,9 @@
 'use client'
 
-<<<<<<< HEAD
-import React, { createContext, useContext, useState, ReactNode, useEffect } from 'react';
-import { useCognitoAuth } from '@/hooks/useCognitoAuth';
-import { User as FirebaseUser } from 'firebase/auth';
-
-// Unified User interface that works with both Firebase and Cognito
-=======
 import React, { createContext, useContext, ReactNode } from 'react';
 import { useAwsCognitoAuth } from '@/hooks/useAwsCognitoAuth';
 
 // Define a simple user type for AWS Cognito
->>>>>>> ecf36bfc
 interface User {
   id: string;
   email: string;
@@ -25,22 +17,9 @@
   token: string | null;
   loading: boolean;
   error: string | null;
-<<<<<<< HEAD
-  isAuthenticated: boolean;
-  authMethod: 'jwt' | 'firebase' | 'cognito' | null;
-
-  // Generic auth methods
-  login: (token: string, user: User) => void;
-  logout: () => Promise<void>;
-  clearError: () => void;
-
-  // JWT/Traditional auth
-  signup: (email: string, password: string, name?: string) => Promise<void>;
-
-  // Firebase auth methods
-  signUpWithFirebase: (email: string, password: string, name?: string) => Promise<void>;
-  signInWithFirebase: (email: string, password: string) => Promise<void>;
-  signOutFromFirebase: () => Promise<void>;
+  signUp: (email: string, password: string, name?: string) => Promise<void>;
+  signIn: (email: string, password: string) => Promise<void>;
+  signOut: () => Promise<void>;
   sendEmailVerification: (userId: string) => Promise<void>;
   verifyEmail: (actionCode: string) => Promise<void>;
 
@@ -50,19 +29,6 @@
   confirmSignUp: (email: string, confirmationCode: string) => Promise<void>;
   resendConfirmationCode: (email: string) => Promise<void>;
   signOutFromCognito: () => void;
-=======
-  signUp: (email: string, password: string, name?: string) => Promise<void>;
-  signIn: (email: string, password: string) => Promise<void>;
-  signOut: () => Promise<void>;
-  sendEmailVerification: (userId: string) => Promise<void>;
-  verifyEmail: (actionCode: string) => Promise<void>;
-  clearError: () => void;
-  isAuthenticated: boolean;
-  // Keep Firebase method names for backward compatibility
-  signUpWithFirebase: (email: string, password: string, name?: string) => Promise<void>;
-  signInWithFirebase: (email: string, password: string) => Promise<void>;
-  signOutFromFirebase: () => Promise<void>;
->>>>>>> ecf36bfc
 }
 
 const AuthContext = createContext<AuthContextType | undefined>(undefined);
@@ -72,7 +38,6 @@
 }
 
 export function AuthProvider({ children }: AuthProviderProps) {
-<<<<<<< HEAD
   // Local state for unified auth
   const [user, setUser] = useState<User | null>(null);
   const [token, setToken] = useState<string | null>(null);
@@ -361,26 +326,6 @@
     confirmSignUp,
     resendConfirmationCode,
     signOutFromCognito,
-=======
-  const cognitoAuth = useAwsCognitoAuth();
-
-  // Create the context value using AWS Cognito auth
-  const value: AuthContextType = {
-    user: cognitoAuth.user,
-    loading: cognitoAuth.loading,
-    error: cognitoAuth.error,
-    signUp: cognitoAuth.signUp,
-    signIn: cognitoAuth.signIn,
-    signOut: cognitoAuth.signOut,
-    sendEmailVerification: cognitoAuth.sendEmailVerification,
-    verifyEmail: cognitoAuth.verifyEmail,
-    clearError: cognitoAuth.clearError,
-    isAuthenticated: cognitoAuth.isAuthenticated,
-    // Backward compatibility aliases
-    signUpWithFirebase: cognitoAuth.signUp,
-    signInWithFirebase: cognitoAuth.signIn,
-    signOutFromFirebase: cognitoAuth.signOut,
->>>>>>> ecf36bfc
   };
 
   return <AuthContext.Provider value={value}>{children}</AuthContext.Provider>;
